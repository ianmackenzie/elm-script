<<<<<<< HEAD
module UsuallyFails exposing (..)
=======
module Main exposing (main)
>>>>>>> 37690849

import Example
import Script exposing (Script)
import Time


script : Script.Context -> Script Int ()
script context =
    Script.getCurrentTime
        |> Script.andThen
            (\time ->
                if (Time.posixToMillis time |> modBy 100) > 87 then
                    Script.printLine "Succeeded"

                else
                    Script.printLine "Failed"
                        |> Script.andThen (\() -> Script.fail 1)
            )


main : Script.Program
main =
    Example.program script<|MERGE_RESOLUTION|>--- conflicted
+++ resolved
@@ -1,8 +1,4 @@
-<<<<<<< HEAD
-module UsuallyFails exposing (..)
-=======
-module Main exposing (main)
->>>>>>> 37690849
+module UsuallyFails exposing (main)
 
 import Example
 import Script exposing (Script)
