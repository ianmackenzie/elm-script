--- conflicted
+++ resolved
@@ -1,8 +1,4 @@
-<<<<<<< HEAD
-module Tests exposing (..)
-=======
-module Main exposing (main)
->>>>>>> 37690849
+module Tests exposing (main)
 
 import Example
 import Script exposing (Script)
@@ -23,11 +19,7 @@
                     |> Script.andThen
                         (\output ->
                             if String.trim output == expectedOutput then
-<<<<<<< HEAD
                                 Script.printLine ("PASSED: " ++ scriptFileName)
-=======
-                                Script.printLine ("PASSED: " ++ command)
->>>>>>> 37690849
 
                             else
                                 Script.printLine
