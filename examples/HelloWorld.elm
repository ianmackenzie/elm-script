--- conflicted
+++ resolved
@@ -1,8 +1,4 @@
-<<<<<<< HEAD
-port module HelloWorld exposing (..)
-=======
-port module Main exposing (main)
->>>>>>> 37690849
+port module HelloWorld exposing (main)
 
 import Json.Encode exposing (Value)
 import Script exposing (Script)
