--- conflicted
+++ resolved
@@ -16,14 +16,10 @@
             "elm/regex": "1.0.0",
             "elm/time": "1.0.0"
         },
-<<<<<<< HEAD
-        "indirect": {}
-=======
         "indirect": {
             "elm/bytes": "1.0.7",
             "elm/file": "1.0.1"
         }
->>>>>>> 37690849
     },
     "test-dependencies": {
         "direct": {},
