<<<<<<< HEAD
module GetElmVersion exposing (..)
=======
module Main exposing (main)
>>>>>>> 37690849

import Example
import Script exposing (Script)
import Script.Shell as Shell


script : Script.Context -> Script Int ()
<<<<<<< HEAD
script { shell } =
    Shell.execute "elm" [ "--version" ] shell
=======
script { shell, workingDirectory } =
    shell
        |> Shell.executeWith [ Shell.workingDirectory workingDirectory ]
            "elm --version"
>>>>>>> 37690849
        |> Script.map String.trim
        |> Script.andThen
            (\versionString ->
                Script.printLine ("Current Elm version: " ++ versionString)
            )
        |> Script.onError (Example.handleError toErrorString)


toErrorString : Shell.ProcessError -> String
toErrorString processError =
    case processError of
        Shell.ProcessFailed message ->
            message

        Shell.ProcessWasTerminated ->
            "Process was terminated"

        Shell.ProcessExitedWithError code ->
            "Process exited with code " ++ String.fromInt code


main : Script.Program
main =
    Example.program script<|MERGE_RESOLUTION|>--- conflicted
+++ resolved
@@ -1,8 +1,4 @@
-<<<<<<< HEAD
-module GetElmVersion exposing (..)
-=======
-module Main exposing (main)
->>>>>>> 37690849
+module GetElmVersion exposing (main)
 
 import Example
 import Script exposing (Script)
@@ -10,15 +6,11 @@
 
 
 script : Script.Context -> Script Int ()
-<<<<<<< HEAD
-script { shell } =
-    Shell.execute "elm" [ "--version" ] shell
-=======
 script { shell, workingDirectory } =
     shell
         |> Shell.executeWith [ Shell.workingDirectory workingDirectory ]
-            "elm --version"
->>>>>>> 37690849
+            "elm"
+            [ "--version" ]
         |> Script.map String.trim
         |> Script.andThen
             (\versionString ->
