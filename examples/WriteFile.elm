<<<<<<< HEAD
module WriteFile exposing (..)
=======
module Main exposing (main)
>>>>>>> 37690849

import Example
import Script exposing (Script)
import Script.Directory as Directory
import Script.File as File


reverseLines : String -> String
reverseLines input =
    input
        -- Remove trailing newline (having one messes up String.lines)
        |> String.trimRight
        -- Split into lines
        |> String.lines
        -- Remove trailing whitespace on each line (nobody wants that)
        |> List.map String.trimRight
        -- Actually reverse lines
        |> List.reverse
        -- Join back into one string
        |> String.join "\n"
        -- Add back trailing newline (every good file should have one)
        |> (\string -> string ++ "\n")


script : Script.Context -> Script Int ()
script { workingDirectory } =
    let
        inputFile =
            workingDirectory |> Directory.file "test.txt"

        outputFile =
            workingDirectory |> Directory.file "reversed.txt"
    in
    File.read inputFile
        |> Script.map reverseLines
        |> Script.andThen (File.writeTo outputFile)
        |> Script.onError (Example.handleError .message)


main : Script.Program
main =
    Example.program script<|MERGE_RESOLUTION|>--- conflicted
+++ resolved
@@ -1,8 +1,4 @@
-<<<<<<< HEAD
-module WriteFile exposing (..)
-=======
-module Main exposing (main)
->>>>>>> 37690849
+module WriteFile exposing (main)
 
 import Example
 import Script exposing (Script)
