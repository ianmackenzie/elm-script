--- conflicted
+++ resolved
@@ -28,22 +28,12 @@
     = WorkingDirectory (Directory ReadWrite)
 
 
-<<<<<<< HEAD
 executeWith : List Option -> String -> List String -> Shell -> Internal.Script ProcessError String
 executeWith options command arguments shell =
-    let
-        fields =
-            ( "command", Encode.string command )
-                :: ( "arguments", Encode.list Encode.string arguments )
-                :: List.map toField options
-    in
-=======
-executeWith : List Option -> String -> Shell -> Internal.Script ProcessError String
-executeWith options command shell =
->>>>>>> 37690849
     Internal.Invoke "execute"
         (Encode.object
             [ ( "command", Encode.string command )
+            , ( "arguments", Encode.list Encode.string arguments )
             , ( "options", Encode.object (List.map toField options) )
             ]
         )
