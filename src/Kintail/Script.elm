module Kintail.Script
    exposing
        ( Script
        , init
        , succeed
        , fail
        , RequestPort
        , ResponsePort
        , program
        , print
        , sleep
        , getEnvironmentVariable
        , map
        , map2
        , map3
        , map4
        , ignore
        , do
        , forEach
        , sequence
        , collect
        , andThen
        , aside
        , Arguments
        , with
        , andWith
        , yield
        , return
        , mapError
        , attempt
        , onError
        , retryUntilSuccess
        , perform
        , request
        , FileError
        , readFile
        , writeFile
        )

{-| The functions in this module let you define scripts, chain them together in
various ways, and turn them into runnable programs.

# Basics

@docs Script, init, succeed, fail

# Running

<<<<<<< HEAD
@docs RequestPort, ResponsePort, program
=======
@docs RequestPort, ResponsePort, Model, Msg, run
>>>>>>> c015a34b

# Utilities

@docs print, sleep, getEnvironmentVariable

# Mapping

@docs map, map2, map3, map4, ignore

# Sequencing

@docs do, forEach, sequence, collect, andThen, aside

# Combining

@docs Arguments, with, andWith, yield, return

# Error handling

@docs mapError, attempt, onError, retryUntilSuccess

# Tasks

@docs perform

# Requests

@docs request

# Files

@docs FileError, readFile, writeFile
-}

import Json.Encode as Encode exposing (Value)
import Json.Decode as Decode exposing (Decoder)
import Task exposing (Task)
import Process
import Time exposing (Time)
import Http


type Script x a
    = Succeed a
    | Fail x
    | Perform (Task Never (Script x a))
    | Invoke String Value (Decoder (Script x a))


init : a -> Script x a
init =
    succeed


succeed : a -> Script x a
succeed =
    Succeed


fail : x -> Script x a
fail =
    Fail


type alias RequestPort =
    Value -> Cmd Msg


type alias ResponsePort =
    (Value -> Msg) -> Sub Msg


type Model
    = Model (Script Int ())


type Msg
    = Updated (Script Int ())
    | Response Value


<<<<<<< HEAD
program : (List String -> Script Int ()) -> RequestPort -> ResponsePort -> Program (List String) (Script Int ()) (Msg Int ())
program main requestPort responsePort =
=======
run : (List String -> Script Int ()) -> RequestPort -> ResponsePort -> Program (List String) Model Msg
run main requestPort responsePort =
>>>>>>> c015a34b
    let
        init args =
            let
                script =
                    main args
            in
                ( Model script, commands script )

        submitRequest name value =
            requestPort <|
                Encode.object
                    [ ( "name", Encode.string name )
                    , ( "value", value )
                    ]

        commands script =
            case script of
                Succeed () ->
                    submitRequest "succeed" Encode.null

                Fail errorCode ->
                    submitRequest "fail" (Encode.int errorCode)

                Perform task ->
                    Task.perform Updated task

                Invoke name value _ ->
                    submitRequest name value

        update message (Model current) =
            case message of
                Updated updated ->
                    ( Model updated, commands updated )

                Response value ->
                    case current of
                        Invoke _ _ decoder ->
                            case Decode.decodeValue decoder value of
                                Ok updated ->
                                    ( Model updated, commands updated )

                                Err message ->
                                    Debug.crash ("Failed to decode response from JavaScript: " ++ message)

                        _ ->
                            Debug.crash ("Received unexpected response from JavaScript: " ++ toString value)
    in
        Platform.programWithFlags
            { init = init
            , update = update
            , subscriptions = always (responsePort Response)
            }


print : String -> Script x ()
print string =
    Invoke "print" (Encode.string string) (Decode.null (succeed ()))


sleep : Time -> Script x ()
sleep time =
    perform (Process.sleep time)


getEnvironmentVariable : String -> Script x (Maybe String)
getEnvironmentVariable name =
    Invoke "getEnvironmentVariable"
        (Encode.string name)
        (Decode.nullable Decode.string |> Decode.map succeed)


map : (a -> b) -> Script x a -> Script x b
map function =
    andThen (function >> succeed)


map2 :
    (a -> b -> c)
    -> Script x a
    -> Script x b
    -> Script x c
map2 function scriptA scriptB =
    scriptA |> andThen (\valueA -> map (function valueA) scriptB)


map3 :
    (a -> b -> c -> d)
    -> Script x a
    -> Script x b
    -> Script x c
    -> Script x d
map3 function scriptA scriptB scriptC =
    scriptA |> andThen (\valueA -> map2 (function valueA) scriptB scriptC)


map4 :
    (a -> b -> c -> d -> e)
    -> Script x a
    -> Script x b
    -> Script x c
    -> Script x d
    -> Script x e
map4 function scriptA scriptB scriptC scriptD =
    scriptA |> andThen (\valueA -> map3 (function valueA) scriptB scriptC scriptD)


ignore : Script x a -> Script x ()
ignore =
    map (always ())


do : List (Script x ()) -> Script x ()
do scripts =
    case scripts of
        [] ->
            succeed ()

        first :: rest ->
            first |> andThen (\() -> do rest)


forEach : (a -> Script x ()) -> List a -> Script x ()
forEach function values =
    do (List.map function values)


sequence : List (Script x a) -> Script x (List a)
sequence scripts =
    case scripts of
        [] ->
            succeed []

        first :: rest ->
            first |> andThen (\value -> sequence rest |> map ((::) value))


collect : (a -> Script x b) -> List a -> Script x (List b)
collect function values =
    sequence (List.map function values)


andThen : (a -> Script x b) -> Script x a -> Script x b
andThen function script =
    case script of
        Succeed value ->
            function value

        Fail error ->
            fail error

        Perform task ->
            Perform (Task.map (andThen function) task)

        Invoke name value decoder ->
            Invoke name value (Decode.map (andThen function) decoder)


aside : (a -> Script x ()) -> Script x a -> Script x a
aside function =
    andThen (\value -> function value |> andThen (\() -> succeed value))


type Arguments f r
    = Arguments (f -> r)


with : Script x a -> Script x (Arguments (a -> r) r)
with =
    map (\value -> Arguments (\function -> function value))


andWith : Script x b -> Script x (Arguments f (b -> r)) -> Script x (Arguments f r)
andWith scriptB argumentsScriptA =
    map2
        (\(Arguments callerA) valueB ->
            Arguments (\valueA -> callerA valueA valueB)
        )
        argumentsScriptA
        scriptB


yield : f -> Script x (Arguments f (Script x r)) -> Script x r
yield function =
    andThen (\(Arguments caller) -> caller function)


return : f -> Script x (Arguments f r) -> Script x r
return function =
    map (\(Arguments caller) -> caller function)


mapError : (x -> y) -> Script x a -> Script y a
mapError function =
    onError (function >> fail)


attempt : Script x a -> Script y (Result x a)
attempt =
    map Ok >> onError (Err >> succeed)


onError : (x -> Script y a) -> Script x a -> Script y a
onError recover script =
    case script of
        Succeed value ->
            succeed value

        Fail error ->
            recover error

        Perform task ->
            Perform (Task.map (onError recover) task)

        Invoke name value decoder ->
            Invoke name value (Decode.map (onError recover) decoder)


retryUntilSuccess : Script x a -> Script y a
retryUntilSuccess script =
    onError (\error -> retryUntilSuccess script) script


perform : Task x a -> Script x a
perform =
    Task.map succeed >> Task.onError (fail >> Task.succeed) >> Perform


request : Http.Request a -> Script Http.Error a
request =
    perform << Http.toTask


type alias FileError =
    { code : String
    , message : String
    }


fileErrorDecoder : Decoder FileError
fileErrorDecoder =
    Decode.map2 FileError
        (Decode.field "code" Decode.string)
        (Decode.field "message" Decode.string)


readFile : String -> Script FileError String
readFile filename =
    Invoke "readFile"
        (Encode.string filename)
        (Decode.oneOf
            [ Decode.field "value" Decode.string |> Decode.map succeed
            , fileErrorDecoder |> Decode.map fail
            ]
        )


writeFile : String -> String -> Script FileError ()
writeFile filename contents =
    Invoke "writeFile"
        (Encode.object
            [ ( "filename", Encode.string filename )
            , ( "contents", Encode.string contents )
            ]
        )
        (Decode.oneOf
            [ Decode.null (succeed ())
            , fileErrorDecoder |> Decode.map fail
            ]
        )<|MERGE_RESOLUTION|>--- conflicted
+++ resolved
@@ -46,11 +46,7 @@
 
 # Running
 
-<<<<<<< HEAD
-@docs RequestPort, ResponsePort, program
-=======
-@docs RequestPort, ResponsePort, Model, Msg, run
->>>>>>> c015a34b
+@docs RequestPort, ResponsePort, Model, Msg, program
 
 # Utilities
 
@@ -132,13 +128,8 @@
     | Response Value
 
 
-<<<<<<< HEAD
-program : (List String -> Script Int ()) -> RequestPort -> ResponsePort -> Program (List String) (Script Int ()) (Msg Int ())
+program : (List String -> Script Int ()) -> RequestPort -> ResponsePort -> Program (List String) Model Msg
 program main requestPort responsePort =
-=======
-run : (List String -> Script Int ()) -> RequestPort -> ResponsePort -> Program (List String) Model Msg
-run main requestPort responsePort =
->>>>>>> c015a34b
     let
         init args =
             let
